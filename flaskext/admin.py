--- conflicted
+++ resolved
@@ -25,14 +25,9 @@
 from wtforms.ext.sqlalchemy.orm import model_form, converts, ModelConverter
 from wtforms.ext.sqlalchemy import fields as sa_fields
 
-<<<<<<< HEAD
+
 def Admin(models, model_forms={}, include_models=[], exclude_models=[],
           exclude_pks=False, admin_db_session=None, pagination_per_page=25):
-=======
-
-def Admin(models, model_forms={}, include_models=[],
-          exclude_models=[], exclude_pks=False, admin_db_session=None):
->>>>>>> 2b9651d8
     if not hasattr(app, 'extensions'):
         app.extensions = {}
     app.extensions['admin'] = {}
@@ -100,13 +95,8 @@
         return "%s cannot be accessed through this admin page" % (model_name,)
     model = app.extensions['admin']['model_dict'][model_name]
     model_instances = model.query
-<<<<<<< HEAD
     per_page = app.extensions['admin']['pagination_per_page']
     page = int(request.args.get('page','1'))
-=======
-    per_page = 15
-    page = int(request.args.get('page', '1'))
->>>>>>> 2b9651d8
     page_offset = (page - 1) * per_page
     items = model_instances.limit(per_page).offset(page_offset).all()
     pagination = Pagination(model_instances, page, per_page,
